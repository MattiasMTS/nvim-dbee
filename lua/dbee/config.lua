local config = {}

---@mod dbee.ref.config Dbee Configuration

-- Configuration object.
---@class Config
<<<<<<< HEAD
---@field sources Source[] list of connection sources
---@field extra_helpers table<string, table<string, string>>
---@field float_options table<string, any>
---@field drawer drawer_config
---@field editor editor_config
---@field result result_config
---@field call_log call_log_config
---@field window_layout Layout
=======
---@field default_connection? string
---@field sources? Source[] list of connection sources
---@field extra_helpers? table<string, table<string, string>>
---@field drawer? drawer_config
---@field editor? editor_config
---@field result? result_config
---@field call_log? call_log_config
---@field window_layout? Layout
>>>>>>> 8e557d8f

---@class Candy
---@field icon string
---@field icon_highlight string
---@field text_highlight string

---Keymap options.
---@alias key_mapping { key: string, mode: string, opts: table, action: string|fun() }

---@divider -

---Configuration for result UI tile.
---@alias result_config { mappings: key_mapping[], page_size: integer, progress: progress_config, window_options: table<string, any>, buffer_options: table<string, any> }

---Configuration for editor UI tile.
---@alias editor_config { directory: string, mappings: key_mapping[], window_options: table<string, any>, buffer_options: table<string, any> }

---Configuration for call log UI tile.
---@alias call_log_config { mappings: key_mapping[], disable_candies: boolean, candies: table<string, Candy>, window_options: table<string, any>, buffer_options: table<string, any> }

---Configuration for drawer UI tile.
---@alias drawer_config { disable_candies: boolean, candies: table<string, Candy>, mappings: key_mapping[], disable_help: boolean, window_options: table<string, any>, buffer_options: table<string, any> }

---@divider -

-- DOCGEN_START
---Default configuration.
---To see defaults, run :lua= require"dbee.config".default
---@type Config config
config.default = {
  -- you can specify an optional default connection id and it will be the active one
  -- when dbee starts
  default_connection = nil,
  -- loads connections from files and environment variables
  sources = {
    require("dbee.sources").EnvSource:new("DBEE_CONNECTIONS"),
    require("dbee.sources").FileSource:new(vim.fn.stdpath("cache") .. "/dbee/persistence.json"),
  },
  -- extra table helpers per connection type
  -- every helper value is a go-template with values set for
  -- "Table", "Schema" and "Materialization"
  extra_helpers = {
    -- example:
    -- ["postgres"] = {
    --   ["List All"] = "select * from {{ .Table }}",
    -- },
  },
  -- options passed to floating windows - :h nvim_open_win()
  float_options = {},

  -- drawer window config
  drawer = {
    -- these two option settings can be added to all UI elements and
    -- allow for passing specific window/buffer options.
    -- Note that you probably shouldn't be passing buffer options, since
    -- the functionality of the plugin might rely on them.
    -- TL;DR: only use this if you know what you are doing!
    window_options = {},
    buffer_options = {},

    -- show help or not
    disable_help = false,
    -- mappings for the buffer
    mappings = {
      -- manually refresh drawer
      { key = "r", mode = "n", action = "refresh" },
      -- actions perform different stuff depending on the node:
      -- action_1 opens a note or executes a helper
      { key = "<CR>", mode = "n", action = "action_1" },
      -- action_2 renames a note or sets the connection as active manually
      { key = "cw", mode = "n", action = "action_2" },
      -- action_3 deletes a note or connection (removes connection from the file if you configured it like so)
      { key = "dd", mode = "n", action = "action_3" },
      -- these are self-explanatory:
      -- { key = "c", mode = "n", action = "collapse" },
      -- { key = "e", mode = "n", action = "expand" },
      { key = "o", mode = "n", action = "toggle" },
      -- mappings for menu popups:
      { key = "<CR>", mode = "n", action = "menu_confirm" },
      { key = "y", mode = "n", action = "menu_yank" },
      { key = "<Esc>", mode = "n", action = "menu_close" },
      { key = "q", mode = "n", action = "menu_close" },
    },
    -- icon settings:
    disable_candies = false,
    candies = {
      -- these are what's available for now:
      history = {
        icon = "",
        icon_highlight = "Constant",
        text_highlight = "",
      },
      note = {
        icon = "",
        icon_highlight = "Character",
        text_highlight = "",
      },
      connection = {
        icon = "󱘖",
        icon_highlight = "SpecialChar",
        text_highlight = "",
      },
      database_switch = {
        icon = "",
        icon_highlight = "Character",
      },
      table = {
        icon = "",
        icon_highlight = "Conditional",
        text_highlight = "",
      },
      view = {
        icon = "",
        icon_highlight = "Debug",
        text_highlight = "",
      },
      column = {
        icon = "󰠵",
        icon_highlight = "WarningMsg",
        text_highlight = "",
      },
      add = {
        icon = "",
        icon_highlight = "String",
        text_highlight = "String",
      },
      edit = {
        icon = "󰏫",
        icon_highlight = "Directory",
        text_highlight = "Directory",
      },
      remove = {
        icon = "󰆴",
        icon_highlight = "SpellBad",
        text_highlight = "SpellBad",
      },
      help = {
        icon = "󰋖",
        icon_highlight = "Title",
        text_highlight = "Title",
      },
      source = {
        icon = "󰃖",
        icon_highlight = "MoreMsg",
        text_highlight = "MoreMsg",
      },

      -- if there is no type
      -- use this for normal nodes...
      none = {
        icon = " ",
      },
      -- ...and use this for nodes with children
      none_dir = {
        icon = "",
        icon_highlight = "NonText",
      },

      -- chevron icons for expanded/closed nodes
      node_expanded = {
        icon = "",
        icon_highlight = "NonText",
      },
      node_closed = {
        icon = "",
        icon_highlight = "NonText",
      },
    },
  },

  -- results window config
  result = {
    -- see drawer comment.
    window_options = {},
    buffer_options = {},

    -- number of rows in the results set to display per page
    page_size = 100,

    -- progress (loading) screen options
    progress = {
      -- spinner to use in progress display
      spinner = { "⠋", "⠙", "⠹", "⠸", "⠼", "⠴", "⠦", "⠧", "⠇", "⠏" },
      -- prefix to display before the timer
      text_prefix = "Executing...",
    },

    -- mappings for the buffer
    mappings = {
      -- next/previous page
      { key = "L", mode = "", action = "page_next" },
      { key = "H", mode = "", action = "page_prev" },
      { key = "E", mode = "", action = "page_last" },
      { key = "F", mode = "", action = "page_first" },
      -- yank rows as csv/json
      { key = "yaj", mode = "n", action = "yank_current_json" },
      { key = "yaj", mode = "v", action = "yank_selection_json" },
      { key = "yaJ", mode = "", action = "yank_all_json" },
      { key = "yac", mode = "n", action = "yank_current_csv" },
      { key = "yac", mode = "v", action = "yank_selection_csv" },
      { key = "yaC", mode = "", action = "yank_all_csv" },

      -- cancel current call execution
      { key = "<C-c>", mode = "", action = "cancel_call" },
    },
  },

  -- editor window config
  editor = {
    -- see drawer comment.
    window_options = {},
    buffer_options = {},

    -- mappings for the buffer
    mappings = {
      -- run what's currently selected on the active connection
      { key = "BB", mode = "v", action = "run_selection" },
      -- run the whole file on the active connection
      { key = "BB", mode = "n", action = "run_file" },
    },
  },

  -- call log window config
  call_log = {
    -- see drawer comment.
    window_options = {},
    buffer_options = {},

    -- mappings for the buffer
    mappings = {
      -- show the result of the currently selected call record
      { key = "<CR>", mode = "", action = "show_result" },
      -- cancel the currently selected call (if its still executing)
      { key = "<C-c>", mode = "", action = "cancel_call" },
    },

    -- candies (icons and highlights)
    disable_candies = false,
    candies = {
      -- all of these represent call states
      unknown = {
        icon = "", -- this or first letters of state
        icon_highlight = "NonText", -- highlight of the state
        text_highlight = "", -- highlight of the rest of the line
      },
      executing = {
        icon = "󰑐",
        icon_highlight = "Constant",
        text_highlight = "Constant",
      },
      executing_failed = {
        icon = "󰑐",
        icon_highlight = "Error",
        text_highlight = "",
      },
      retrieving = {
        icon = "",
        icon_highlight = "String",
        text_highlight = "String",
      },
      retrieving_failed = {
        icon = "",
        icon_highlight = "Error",
        text_highlight = "",
      },
      archived = {
        icon = "",
        icon_highlight = "Title",
        text_highlight = "",
      },
      archive_failed = {
        icon = "",
        icon_highlight = "Error",
        text_highlight = "",
      },
      canceled = {
        icon = "",
        icon_highlight = "Error",
        text_highlight = "",
      },
    },
  },

  -- window layout
  window_layout = require("dbee.layouts").Default:new(),
}
-- DOCGEN_END

-- Validates provided input config
---@package
---@param cfg Config
function config.validate(cfg)
  vim.validate {
    sources = { cfg.sources, "table" },
    extra_helpers = { cfg.extra_helpers, "table" },

    drawer_disable_candies = { cfg.drawer.disable_candies, "boolean" },
    drawer_disable_help = { cfg.drawer.disable_help, "boolean" },
    drawer_candies = { cfg.drawer.candies, "table" },
    drawer_mappings = { cfg.drawer.mappings, "table" },
    result_page_size = { cfg.result.page_size, "number" },
    result_progress = { cfg.result.progress, "table" },
    result_mappings = { cfg.result.mappings, "table" },
    editor_mappings = { cfg.editor.mappings, "table" },
    call_log_mappings = { cfg.call_log.mappings, "table" },

    window_layout = { cfg.window_layout, "table" },
    window_layout_open = { cfg.window_layout.open, "function" },
    window_layout_is_open = { cfg.window_layout.is_open, "function" },
    window_layout_close = { cfg.window_layout.close, "function" },
  }
end

-- Merges changes from config on top of default config.
-- Keys settings provided via arguments take precedence.
---@package
---@param changes? Config
---@return Config
function config.merge_with_default(changes)
  changes = changes or {}

  -- merge basic settings
  ---@type Config
  local merged = vim.tbl_deep_extend("force", config.default, changes)

  -- classes need some extra love (frustrating, I know)
  if changes.sources and #changes.sources > 0 then
    merged.sources = changes.sources
  end
  if changes.window_layout then
    merged.window_layout = changes.window_layout
  end

  return merged
end

return config<|MERGE_RESOLUTION|>--- conflicted
+++ resolved
@@ -4,25 +4,15 @@
 
 -- Configuration object.
 ---@class Config
-<<<<<<< HEAD
----@field sources Source[] list of connection sources
----@field extra_helpers table<string, table<string, string>>
----@field float_options table<string, any>
----@field drawer drawer_config
----@field editor editor_config
----@field result result_config
----@field call_log call_log_config
----@field window_layout Layout
-=======
 ---@field default_connection? string
 ---@field sources? Source[] list of connection sources
 ---@field extra_helpers? table<string, table<string, string>>
+---@field float_options? table<string, any>
 ---@field drawer? drawer_config
 ---@field editor? editor_config
 ---@field result? result_config
 ---@field call_log? call_log_config
 ---@field window_layout? Layout
->>>>>>> 8e557d8f
 
 ---@class Candy
 ---@field icon string
@@ -318,6 +308,7 @@
   vim.validate {
     sources = { cfg.sources, "table" },
     extra_helpers = { cfg.extra_helpers, "table" },
+    float_options = { cfg.float_options, "table" },
 
     drawer_disable_candies = { cfg.drawer.disable_candies, "boolean" },
     drawer_disable_help = { cfg.drawer.disable_help, "boolean" },
