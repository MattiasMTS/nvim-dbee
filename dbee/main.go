package main

import (
	"encoding/json"
	"strconv"
	"time"

	"github.com/kndndrj/nvim-dbee/dbee/clients"
	"github.com/kndndrj/nvim-dbee/dbee/conn"
	"github.com/kndndrj/nvim-dbee/dbee/nvimlog"
	"github.com/kndndrj/nvim-dbee/dbee/output"
	"github.com/neovim/go-client/nvim"
	"github.com/neovim/go-client/nvim/plugin"
)

var deferFns []func()

// use deferer to defer in main
func deferer(fn func()) {
	deferFns = append(deferFns, fn)
}

func main() {
	defer func() {
		for _, fn := range deferFns {
			fn()
		}
		// TODO: I'm sure this can be done prettier
		time.Sleep(10 * time.Second)
	}()

	plugin.Main(func(p *plugin.Plugin) error {
		logger := nvimlog.New(p.Nvim)

		deferer(func() {
			logger.Close()
		})

		// Call clients from lua via id (string)
		connections := make(map[string]*conn.Conn)

		deferer(func() {
			for _, c := range connections {
				c.Close()
			}
		})

		bufferOutput := output.NewBufferOutput(p.Nvim)

		// Control the results window
		// This must be called before bufferOutput is used
		p.HandleFunction(&plugin.FunctionOptions{Name: "Dbee_set_results_buf"},
			func(v *nvim.Nvim, args []int) error {
				method := "Dbee_set_results_buf"
				logger.Debug("calling " + method)
				if len(args) < 1 {
					logger.Error("not enough arguments passed to " + method)
					return nil
				}

				bufferOutput.SetBuffer(nvim.Buffer(args[0]))

				logger.Debug(method + " returned successfully")
				return nil
			})

		p.HandleFunction(&plugin.FunctionOptions{Name: "Dbee_register_connection"},
			func(args []string) (bool, error) {
				method := "Dbee_register_connection"
				logger.Debug("calling " + method)
				if len(args) < 4 {
					logger.Error("not enough arguments passed to " + method)
					return false, nil
				}

				id := args[0]
				url := args[1]
				typ := args[2]
				pageSize, err := strconv.Atoi(args[3])
				if err != nil {
					logger.Error(err.Error())
					return false, nil
				}

				// Get the right client
<<<<<<< HEAD
				var client conn.Client
				switch typ {
				case "postgres":
					client, err = clients.NewPostgres(url)
					if err != nil {
						logger.Error(err.Error())
						return nil
					}
				case "mysql":
					client, err = clients.NewMysql(url)
					if err != nil {
						logger.Error(err.Error())
						return nil
					}
				case "sqlite":
					client, err = clients.NewSqlite(url)
					if err != nil {
						logger.Error(err.Error())
						return nil
					}
				case "redis":
					client, err = clients.NewRedis(url)
					if err != nil {
						logger.Error(err.Error())
						return nil
					}
				case "mongo":
					client, err = clients.NewMongo(url)
					if err != nil {
						logger.Error(err.Error())
						return nil
					}
				case "duckdb":
					client, err = clients.NewDuckDB(url)
					if err != nil {
						logger.Error(err.Error())
						return nil
					}
				default:
					logger.Error("database of type \"" + typ + "\" is not supported")
					return nil
=======
				client, err := clients.NewFromType(url, typ)
				if err != nil {
					logger.Error(err.Error())
					return false, nil
>>>>>>> bfea5cc7
				}

				h := conn.NewHistory(id, logger)

				c := conn.New(client, pageSize, h, logger)

				connections[id] = c

				logger.Debug(method + " returned successfully")
				return true, nil
			})

		p.HandleFunction(&plugin.FunctionOptions{Name: "Dbee_execute"},
			func(v *nvim.Nvim, args []string) error {
				method := "Dbee_execute"
				logger.Debug("calling " + method)
				if len(args) < 2 {
					logger.Error("not enough arguments passed to " + method)
					return nil
				}

				id := args[0]
				query := args[1]

				// Get the right connection
				c, ok := connections[id]
				if !ok {
					logger.Error("connection with id " + id + " not registered")
					return nil
				}

				// execute and open the first page
				go func() {
					err := c.Execute(query)
					if err != nil {
						logger.Error(err.Error())
						return
					}
					_, _, err = c.PageCurrent(0, bufferOutput)
					if err != nil {
						logger.Error(err.Error())
						return
					}
					logger.Debug(method + " finished successfully")
				}()

				logger.Debug(method + " returned successfully")
				return nil
			})

		p.HandleFunction(&plugin.FunctionOptions{Name: "Dbee_history"},
			func(args []string) error {
				method := "Dbee_history"
				logger.Debug("calling " + method)
				if len(args) < 2 {
					logger.Error("not enough arguments passed to " + method)
					return nil
				}

				id := args[0]
				historyId := args[1]

				// Get the right connection
				c, ok := connections[id]
				if !ok {
					logger.Error("connection with id " + id + " not registered")
					return nil
				}

				go func() {
					err := c.History(historyId)
					if err != nil {
						logger.Error(err.Error())
						return
					}
					_, _, err = c.PageCurrent(0, bufferOutput)
					if err != nil {
						logger.Error(err.Error())
						return
					}
					logger.Debug(method + " finished successfully")
				}()

				logger.Debug(method + " returned successfully")
				return nil
			})

		// pages result to buffer output, returns current page and total pages
		p.HandleFunction(&plugin.FunctionOptions{Name: "Dbee_page"},
			func(args []string) ([]int, error) {
				method := "Dbee_page"
				logger.Debug("calling " + method)
				if len(args) < 2 {
					logger.Error("not enough arguments passed to " + method)
					return nil, nil
				}

				id := args[0]
				page, err := strconv.Atoi(args[1])
				if err != nil {
					logger.Error(err.Error())
					return nil, nil
				}

				// Get the right connection
				c, ok := connections[id]
				if !ok {
					logger.Error("connection with id " + id + " not registered")
					return nil, nil
				}

				currentPage, totalPages, err := c.PageCurrent(page, bufferOutput)
				if err != nil {
					logger.Error(err.Error())
					return nil, nil
				}
				logger.Debug(method + " returned successfully")
				return []int{currentPage, totalPages}, nil
			})

		p.HandleFunction(&plugin.FunctionOptions{Name: "Dbee_save"},
			func(args []string) error {
				method := "Dbee_save"
				logger.Debug("calling " + method)
				if len(args) < 3 {
					logger.Error("not enough arguments passed to " + method)
					return nil
				}

				id := args[0]
				format := args[1]
				file := args[2]

				// Get the right connection
				c, ok := connections[id]
				if !ok {
					logger.Error("connection with id " + id + " not registered")
					return nil
				}

				var out conn.Output
				switch format {
				case "json":
					out = output.NewJSONOutput(file, logger)
				case "csv":
					out = output.NewCSVOutput(file, logger)
				default:
					logger.Error("save format: \"" + format + "\" is not supported")
					return nil
				}
				err := c.WriteCurrent(out)
				if err != nil {
					logger.Error(err.Error())
					return nil
				}

				logger.Debug(method + " returned successfully")
				return nil
			})

		// returns json string (must parse on caller side)
		p.HandleFunction(&plugin.FunctionOptions{Name: "Dbee_layout"},
			func(args []string) (string, error) {
				method := "Dbee_layout"
				logger.Debug("calling " + method)
				if len(args) < 1 {
					logger.Error("not enough arguments passed to " + method)
					return "{}", nil
				}

				id := args[0]

				// Get the right connection
				c, ok := connections[id]
				if !ok {
					logger.Error("connection with id " + id + " not registered")
					return "{}", nil
				}

				layout, err := c.Layout()
				if err != nil {
					logger.Error(err.Error())
					return "{}", nil
				}

				parsed, err := json.Marshal(layout)
				if err != nil {
					logger.Error(err.Error())
					return "{}", nil
				}

				logger.Debug(method + " returned successfully")
				return string(parsed), nil
			})

		return nil
	})
}<|MERGE_RESOLUTION|>--- conflicted
+++ resolved
@@ -83,54 +83,10 @@
 				}
 
 				// Get the right client
-<<<<<<< HEAD
-				var client conn.Client
-				switch typ {
-				case "postgres":
-					client, err = clients.NewPostgres(url)
-					if err != nil {
-						logger.Error(err.Error())
-						return nil
-					}
-				case "mysql":
-					client, err = clients.NewMysql(url)
-					if err != nil {
-						logger.Error(err.Error())
-						return nil
-					}
-				case "sqlite":
-					client, err = clients.NewSqlite(url)
-					if err != nil {
-						logger.Error(err.Error())
-						return nil
-					}
-				case "redis":
-					client, err = clients.NewRedis(url)
-					if err != nil {
-						logger.Error(err.Error())
-						return nil
-					}
-				case "mongo":
-					client, err = clients.NewMongo(url)
-					if err != nil {
-						logger.Error(err.Error())
-						return nil
-					}
-				case "duckdb":
-					client, err = clients.NewDuckDB(url)
-					if err != nil {
-						logger.Error(err.Error())
-						return nil
-					}
-				default:
-					logger.Error("database of type \"" + typ + "\" is not supported")
-					return nil
-=======
 				client, err := clients.NewFromType(url, typ)
 				if err != nil {
 					logger.Error(err.Error())
 					return false, nil
->>>>>>> bfea5cc7
 				}
 
 				h := conn.NewHistory(id, logger)
