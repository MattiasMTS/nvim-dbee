package main

import (
	"encoding/json"
	"fmt"
	"strconv"
	"time"

	"github.com/neovim/go-client/nvim"
	"github.com/neovim/go-client/nvim/plugin"

	"github.com/kndndrj/nvim-dbee/dbee/clients"
	"github.com/kndndrj/nvim-dbee/dbee/conn"
	"github.com/kndndrj/nvim-dbee/dbee/output"
	"github.com/kndndrj/nvim-dbee/dbee/output/format"
	"github.com/kndndrj/nvim-dbee/dbee/vim"
)

var deferFns []func()

// use deferer to defer in main
func deferer(fn func()) {
	deferFns = append(deferFns, fn)
}

func main() {
	defer func() {
		for _, fn := range deferFns {
			fn()
		}
		// TODO: I'm sure this can be done prettier
		time.Sleep(10 * time.Second)
	}()

	plugin.Main(func(p *plugin.Plugin) error {
		logger := vim.NewLogger(p.Nvim)
		callbacker := vim.NewCallbacker(p.Nvim)

		deferer(func() {
			logger.Close()
		})

		// Call clients from lua via id (string)
		connections := make(map[string]*conn.Conn)

		deferer(func() {
			for _, c := range connections {
				c.Close()
			}
		})

		bufferOutput := output.NewBuffer(p.Nvim, format.NewTable(), -1)

		// Control the results window
		// This must be called before bufferOutput is used
		p.HandleFunction(&plugin.FunctionOptions{Name: "Dbee_set_results_buf"},
			func(args []int) error {
				method := "Dbee_set_results_buf"
				logger.Debugf("calling %q", method)
				if len(args) < 1 {
					logger.Errorf("not enough arguments passed to %q", method)
					return nil
				}

				bufferOutput.SetBuffer(nvim.Buffer(args[0]))

				logger.Debugf("%q returned successfully", method)
				return nil
			})

		p.HandleFunction(&plugin.FunctionOptions{Name: "Dbee_register_connection"},
			func(args []string) (bool, error) {
				method := "Dbee_register_connection"
				logger.Debugf("calling %q", method)
				if len(args) < 4 {
					logger.Errorf("not enough arguments passed to %q", method)
					return false, nil
				}

				id, url, typ := args[0], args[1], args[2]

				blockUntil, err := strconv.Atoi(args[3])
				if err != nil {
					logger.Error(err.Error())
					return false, nil
				}

				// Get the right client
				client, err := clients.NewFromType(url, typ)
				if err != nil {
					logger.Error(err.Error())
					return false, nil
				}

				h := conn.NewHistory(id, logger)

				c := conn.New(client, blockUntil, h, logger)

				connections[id] = c

				logger.Debugf("%q returned successfully", method)
				return true, nil
			})

		p.HandleFunction(&plugin.FunctionOptions{Name: "Dbee_execute"},
			func(args []string) error {
				method := "Dbee_execute"
				logger.Debug("calling " + method)
				if len(args) < 3 {
					logger.Errorf("not enough arguments passed to %q", method)
					return nil
				}

				id, query, callbackId := args[0], args[1], args[2]

				// Get the right connection
				c, ok := connections[id]
				if !ok {
					logger.Errorf("connection with id %q not registered", id)
					return nil
				}

				// execute and open the first page
				go func() {
<<<<<<< HEAD
					ok := true
					start := time.Now()
					err := c.Execute(query)
					if err != nil {
						ok = false
=======
					if err := c.Execute(query); err != nil {
>>>>>>> da5b1a93
						logger.Error(err.Error())
					}
<<<<<<< HEAD
					err = callbacker.TriggerCallback(callbackId, ok, time.Since(start))
					if err != nil {
						logger.Error(err.Error())
						return
					}
					logger.Debug(method + " executed successfully")
=======
					logger.Debugf("%q executed successfully", method)
					if err := callbacker.TriggerCallback(callbackId); err != nil {
						logger.Error(err.Error())
						return
					}
					logger.Debugf("%q successfully triggered callback", method)
>>>>>>> da5b1a93
				}()

				logger.Debugf("%q returned successfully", method)
				return nil
			})

		p.HandleFunction(&plugin.FunctionOptions{Name: "Dbee_history"},
			func(args []string) error {
				method := "Dbee_history"
				logger.Debug("calling " + method)
				if len(args) < 3 {
					logger.Errorf("not enough arguments passed to %q", method)
					return nil
				}

				id, historyId, callbackId := args[0], args[1], args[2]

				// Get the right connection
				c, ok := connections[id]
				if !ok {
					logger.Errorf("connection with id %q not registered", id)
					return nil
				}

				go func() {
<<<<<<< HEAD
					ok := true
					start := time.Now()
					err := c.History(historyId)
					if err != nil {
						ok = false
=======
					if err := c.History(historyId); err != nil {
>>>>>>> da5b1a93
						logger.Error(err.Error())
					}
<<<<<<< HEAD
					err = callbacker.TriggerCallback(callbackId, ok, time.Since(start))
					if err != nil {
						logger.Error(err.Error())
						return
					}
					logger.Debug(method + " executed successfully")
=======
					logger.Debugf("%q executed successfully", method)
					if err := callbacker.TriggerCallback(callbackId); err != nil {
						logger.Error(err.Error())
						return
					}
					logger.Debugf("%q successfully triggered callback", method)
>>>>>>> da5b1a93
				}()

				logger.Debugf("%q returned successfully", method)
				return nil
			})

		p.HandleFunction(&plugin.FunctionOptions{Name: "Dbee_switch_database"},
			func(args []string) error {
				method := "Dbee_switch_database"
				logger.Debug("calling " + method)
				if len(args) < 2 {
					logger.Error("not enough arguments passed to " + method)
					return nil
				}

				id := args[0]
				name := args[1]

				// Get the right connection
				c, ok := connections[id]
				if !ok {
					logger.Error("connection with id " + id + " not registered")
					return nil
				}

				if err := c.SwitchDatabase(name); err != nil {
					logger.Error(err.Error())
					return nil
				}

				logger.Debug(method + " returned successfully")
				return nil
			})

		// pages result to buffer output, returns total number of rows
		p.HandleFunction(&plugin.FunctionOptions{Name: "Dbee_get_current_result"},
			func(args []string) (int, error) {
				method := "Dbee_page"
				logger.Debugf("calling %q", method)
				if len(args) < 3 {
					logger.Errorf("not enough arguments passed to %q", method)
					return 0, nil
				}

				id := args[0]
				from, err := strconv.Atoi(args[1])
				if err != nil {
					logger.Error(err.Error())
					return 0, nil
				}
				to, err := strconv.Atoi(args[2])
				if err != nil {
					logger.Error(err.Error())
					return 0, nil
				}

				// Get the right connection
				c, ok := connections[id]
				if !ok {
					logger.Errorf("connection with id %q not registered", id)
					return 0, nil
				}

				length, err := c.GetCurrentResult(from, to, bufferOutput)
				if err != nil {
					logger.Error(err.Error())
					return 0, nil
				}
				logger.Debugf("%q returned successfully", method)
				return length, nil
			})

		p.HandleFunction(&plugin.FunctionOptions{Name: "Dbee_store"},
			func(v *nvim.Nvim, args []string) error {
				method := "Dbee_store"
				logger.Debugf("calling %q", method)
				if len(args) < 5 {
					logger.Errorf("not enough arguments passed to %q", method)
					return nil
				}
				id, fmat, out := args[0], args[1], args[2]
				// range of rows
				from, err := strconv.Atoi(args[3])
				if err != nil {
					return err
				}
				to, err := strconv.Atoi(args[4])
				if err != nil {
					return err
				}
				// param is an extra parameter for some outputs/formatters
				param := ""
				if len(args) >= 6 {
					param = args[5]
				}

				getBufnr := func(p string) (nvim.Buffer, error) {
					b, err := strconv.Atoi(p)
					if err != nil {
						return -1, err
					}
					return nvim.Buffer(b), nil
				}

				getFile := func(p string) (string, error) {
					if p == "" {
						return "", fmt.Errorf("invalid file name: \"\"")
					}
					return p, nil
				}

				// Get the right connection
				c, ok := connections[id]
				if !ok {
					logger.Errorf("connection with id %q not registered", id)
					return nil
				}

				var formatter output.Formatter
				switch fmat {
				case "json":
					formatter = format.NewJSON()
				case "csv":
					formatter = format.NewCSV()
				case "table":
					formatter = format.NewTable()
				default:
					logger.Errorf("store output: %q is not supported", fmat)
					return nil
				}

				var outpt conn.Output
				switch out {
				case "file":
					file, err := getFile(param)
					if err != nil {
						logger.Error(err.Error())
						return nil
					}
					outpt = output.NewFile(file, formatter, logger)
				case "buffer":
					buf, err := getBufnr(param)
					if err != nil {
						logger.Error(err.Error())
						return nil
					}
					outpt = output.NewBuffer(v, formatter, buf)
				case "yank":
					outpt = output.NewYankRegister(v, formatter)
				default:
					logger.Errorf("store output: %q is not supported", out)
					return nil
				}

				_, err = c.GetCurrentResult(from, to, outpt)

				if err != nil {
					logger.Error(err.Error())
					return nil
				}

				logger.Debugf("%q returned successfully", method)
				return nil
			})

		// returns json string (must parse on caller side)
		p.HandleFunction(&plugin.FunctionOptions{Name: "Dbee_layout"},
			func(args []string) (string, error) {
				method := "Dbee_layout"
				layoutErrString := "{}"

				logger.Debugf("calling %q", method)
				if len(args) < 1 {
					logger.Errorf("not enough arguments passed to %q", method)
					return layoutErrString, nil
				}

				id := args[0]

				// Get the right connection
				c, ok := connections[id]
				if !ok {
					logger.Errorf("connection with id %q not registered", id)
					return layoutErrString, nil
				}

				layout, err := c.Layout()
				if err != nil {
					logger.Error(err.Error())
					return layoutErrString, nil
				}
				parsed, err := json.Marshal(layout)
				if err != nil {
					logger.Error(err.Error())
					return layoutErrString, nil
				}

				logger.Debugf("%q returned successfully", method)
				return string(parsed), nil
			})

		return nil
	})
}<|MERGE_RESOLUTION|>--- conflicted
+++ resolved
@@ -122,32 +122,19 @@
 
 				// execute and open the first page
 				go func() {
-<<<<<<< HEAD
 					ok := true
 					start := time.Now()
 					err := c.Execute(query)
 					if err != nil {
 						ok = false
-=======
-					if err := c.Execute(query); err != nil {
->>>>>>> da5b1a93
-						logger.Error(err.Error())
-					}
-<<<<<<< HEAD
+						logger.Error(err.Error())
+					}
 					err = callbacker.TriggerCallback(callbackId, ok, time.Since(start))
 					if err != nil {
 						logger.Error(err.Error())
 						return
 					}
-					logger.Debug(method + " executed successfully")
-=======
 					logger.Debugf("%q executed successfully", method)
-					if err := callbacker.TriggerCallback(callbackId); err != nil {
-						logger.Error(err.Error())
-						return
-					}
-					logger.Debugf("%q successfully triggered callback", method)
->>>>>>> da5b1a93
 				}()
 
 				logger.Debugf("%q returned successfully", method)
@@ -173,32 +160,19 @@
 				}
 
 				go func() {
-<<<<<<< HEAD
 					ok := true
 					start := time.Now()
 					err := c.History(historyId)
 					if err != nil {
 						ok = false
-=======
-					if err := c.History(historyId); err != nil {
->>>>>>> da5b1a93
-						logger.Error(err.Error())
-					}
-<<<<<<< HEAD
+						logger.Error(err.Error())
+					}
 					err = callbacker.TriggerCallback(callbackId, ok, time.Since(start))
 					if err != nil {
 						logger.Error(err.Error())
 						return
 					}
-					logger.Debug(method + " executed successfully")
-=======
 					logger.Debugf("%q executed successfully", method)
-					if err := callbacker.TriggerCallback(callbackId); err != nil {
-						logger.Error(err.Error())
-						return
-					}
-					logger.Debugf("%q successfully triggered callback", method)
->>>>>>> da5b1a93
 				}()
 
 				logger.Debugf("%q returned successfully", method)
